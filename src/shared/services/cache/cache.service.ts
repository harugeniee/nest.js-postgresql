--- conflicted
+++ resolved
@@ -8,11 +8,7 @@
 
   async onModuleInit() {
     this.setupRedisEventListeners();
-<<<<<<< HEAD
-    await this.clearCache();
-=======
     // await this.clearCache();
->>>>>>> 78802451
   }
 
   private readonly defaultTtl = 3600; // 1 hour in seconds
