import * as bcrypt from 'bcrypt';
import { AdvancedPaginationDto } from 'src/common/dto';
import { AuthPayload, IPagination } from 'src/common/interface';
import { USER_CONSTANTS } from 'src/shared/constants';
import { ConditionBuilder } from 'src/shared/helpers/condition-builder';
import { PaginationFormatter } from 'src/shared/helpers/pagination-formatter';
import { FindOptionsWhere, Repository } from 'typeorm';

import { HttpException, HttpStatus, Injectable } from '@nestjs/common';
import { InjectRepository } from '@nestjs/typeorm';

import { CreateDeviceTokenDto, CreateSessionDto, RegisterDto } from './dto';
import { UpdateUserDto } from './dto/update-user.dto';
import { UserDeviceToken } from './entities/user-device-tokens.entity';
import { UserSession } from './entities/user-sessions.entity';
import { User } from './entities/user.entity';
<<<<<<< HEAD
import { UpdateUserDto } from './dto/update-user.dto';
import { ConditionBuilder } from 'src/shared/helpers/condition-builder';
import { AdvancedPaginationDto } from 'src/common/dto';
import { PaginationFormatter } from 'src/shared/helpers/pagination-formatter';
import { IPagination } from 'src/common/interface';
=======
>>>>>>> 6c5a42b0

@Injectable()
export class UsersService {
  constructor(
    @InjectRepository(User)
    private readonly userRepository: Repository<User>,

    @InjectRepository(UserSession)
    private readonly userSessionRepository: Repository<UserSession>,

    @InjectRepository(UserDeviceToken)
    private readonly userDeviceTokenRepository: Repository<UserDeviceToken>,
  ) {}

  async register(userRegister: RegisterDto) {
    try {
      const user = await this.findByEmail(userRegister.email);
      if (user) {
        throw new HttpException(
          { messageKey: 'user.EMAIL_ALREADY_EXISTS' },
          HttpStatus.BAD_REQUEST,
        );
      }
      // eslint-disable-next-line @typescript-eslint/no-unsafe-assignment, @typescript-eslint/no-unsafe-call, @typescript-eslint/no-unsafe-member-access
      const hashedPassword = await bcrypt.hash(userRegister.password, 10);

      const newUser = this.userRepository.create({
        ...userRegister,
        // eslint-disable-next-line @typescript-eslint/no-unsafe-assignment
        password: hashedPassword,
        authMethod: USER_CONSTANTS.AUTH_METHODS.EMAIL_PASSWORD,
      });

      return await this.userRepository.save(newUser);
    } catch (error: any) {
      if (error instanceof HttpException) {
        throw error;
      }

      throw new HttpException(
        { messageKey: 'common.INTERNAL_SERVER_ERROR' },
        HttpStatus.INTERNAL_SERVER_ERROR,
      );
    }
  }

  async findByEmail(email: string) {
    return await this.userRepository.findOne({ where: { email } });
  }

  async findOne(where: FindOptionsWhere<User>): Promise<User> {
    const user = await this.userRepository.findOne({ where });
    if (!user) {
      throw new HttpException(
        { messageKey: 'user.USER_NOT_FOUND' },
        HttpStatus.NOT_FOUND,
      );
    }
    return user;
  }

  async findById(id: string): Promise<User | null> {
    const user = await this.findOne({ id });
    if (!user) {
      return null;
    }
    return user;
  }

  async createSession(
    createSessionDto: CreateSessionDto,
  ): Promise<UserSession> {
    const session = this.userSessionRepository.create({
      ...createSessionDto,
    });
    return await this.userSessionRepository.save(session);
  }

  async findSessionById(id: string): Promise<UserSession | null> {
    return await this.userSessionRepository.findOne({
      where: { id, revoked: false },
    });
  }

  async revokeSession(id: string): Promise<void> {
    const session = await this.userSessionRepository.findOne({ where: { id } });
    if (!session) {
      throw new HttpException(
        { messageKey: 'user.SESSION_NOT_FOUND' },
        HttpStatus.NOT_FOUND,
      );
    }
    session.revoked = true;
    await this.userSessionRepository.save(session);
  }

  async revokeSessionsByUserId(userId: string): Promise<void> {
    await this.userSessionRepository.update(
      { userId: userId, revoked: false },
      { revoked: true },
    );
  }

  async updateUser(id: string, updateUserDto: UpdateUserDto) {
    const user = await this.findById(id);
    if (!user) {
      throw new HttpException(
        { messageKey: 'user.USER_NOT_FOUND' },
        HttpStatus.NOT_FOUND,
      );
    }
    Object.assign(user, updateUserDto);
    return await this.userRepository.update(id, updateUserDto);
  }

  async findAll(
    paginationDto: AdvancedPaginationDto,
  ): Promise<IPagination<User>> {
    try {
      const { page, limit, sortBy, order, ...rest } = paginationDto;
      console.log(ConditionBuilder.build(rest));
      const [data, total] = await this.userRepository.findAndCount({
        skip: (page - 1) * limit,
        take: limit,
        order: { [sortBy]: order },
        where: ConditionBuilder.build(rest),
      });
      return PaginationFormatter.offset(data, total, page, limit);
    } catch (error) {
      if (error instanceof HttpException) {
        throw error;
      }

      throw new HttpException(
        {
          // eslint-disable-next-line @typescript-eslint/no-unsafe-assignment, @typescript-eslint/no-unsafe-member-access
          message: error?.message,
          messageKey: 'common.INTERNAL_SERVER_ERROR',
        },
        HttpStatus.INTERNAL_SERVER_ERROR,
      );
    }
  }
<<<<<<< HEAD
=======

  async createDeviceToken(
    createDeviceTokenDto: CreateDeviceTokenDto,
    authPayload: AuthPayload,
  ) {
    const deviceToken = await this.userDeviceTokenRepository.upsert(
      {
        userId: authPayload.uid,
        sessionId: authPayload.ssid,
        token: createDeviceTokenDto.token,
      },
      {
        conflictPaths: ['token', 'userId'],
        skipUpdateIfNoValuesChanged: true,
      },
    );
    return deviceToken;
  }

  async updateDeviceTokenBySessionId(sessionId: string, update: any) {
    return await this.userDeviceTokenRepository.update({ sessionId }, update);
  }
>>>>>>> 6c5a42b0
}<|MERGE_RESOLUTION|>--- conflicted
+++ resolved
@@ -14,14 +14,7 @@
 import { UserDeviceToken } from './entities/user-device-tokens.entity';
 import { UserSession } from './entities/user-sessions.entity';
 import { User } from './entities/user.entity';
-<<<<<<< HEAD
 import { UpdateUserDto } from './dto/update-user.dto';
-import { ConditionBuilder } from 'src/shared/helpers/condition-builder';
-import { AdvancedPaginationDto } from 'src/common/dto';
-import { PaginationFormatter } from 'src/shared/helpers/pagination-formatter';
-import { IPagination } from 'src/common/interface';
-=======
->>>>>>> 6c5a42b0
 
 @Injectable()
 export class UsersService {
@@ -165,8 +158,6 @@
       );
     }
   }
-<<<<<<< HEAD
-=======
 
   async createDeviceToken(
     createDeviceTokenDto: CreateDeviceTokenDto,
@@ -189,5 +180,4 @@
   async updateDeviceTokenBySessionId(sessionId: string, update: any) {
     return await this.userDeviceTokenRepository.update({ sessionId }, update);
   }
->>>>>>> 6c5a42b0
 }