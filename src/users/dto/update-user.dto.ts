<<<<<<< HEAD
import { PartialType } from '@nestjs/mapped-types';
import { RegisterDto } from './register.dto';

export class UpdateUserDto extends PartialType(RegisterDto) {}
=======
import {
  IsOptional,
  IsString,
  IsStrongPassword,
  MaxLength,
  MinLength,
} from 'class-validator';

// export class UpdateUserDto extends PartialType(RegisterDto) {}
export class UpdateUserDto {
  @IsOptional()
  @IsString()
  @MinLength(5)
  @MaxLength(20)
  username?: string;

  @IsOptional()
  @IsString()
  @IsStrongPassword({
    minLength: 5,
    minNumbers: 1,
  })
  password?: string;
}
>>>>>>> 78802451
<|MERGE_RESOLUTION|>--- conflicted
+++ resolved
@@ -1,9 +1,3 @@
-<<<<<<< HEAD
-import { PartialType } from '@nestjs/mapped-types';
-import { RegisterDto } from './register.dto';
-
-export class UpdateUserDto extends PartialType(RegisterDto) {}
-=======
 import {
   IsOptional,
   IsString,
@@ -27,5 +21,4 @@
     minNumbers: 1,
   })
   password?: string;
-}
->>>>>>> 78802451
+}