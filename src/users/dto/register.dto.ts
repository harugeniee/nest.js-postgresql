--- conflicted
+++ resolved
@@ -18,9 +18,6 @@
 
   @IsNotEmpty()
   @IsString()
-<<<<<<< HEAD
-  @MinLength(USER_CONSTANTS.PASSWORD_MIN_LENGTH)
-=======
   @IsStrongPassword({
     minLength: 5,
     minNumbers: 1,
@@ -28,7 +25,6 @@
     minUppercase: 0,
     minSymbols: 0,
   })
->>>>>>> 78802451
   @MaxLength(16)
   password: string;
 
