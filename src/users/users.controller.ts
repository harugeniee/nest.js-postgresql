--- conflicted
+++ resolved
@@ -1,6 +1,3 @@
-<<<<<<< HEAD
-import { Body, Controller, Post } from '@nestjs/common';
-=======
 import { JwtAccessTokenGuard } from 'src/auth/guard/jwt-access-token.guard';
 import { Auth } from 'src/common/decorators';
 import { AuthPayload } from 'src/common/interface';
@@ -15,7 +12,6 @@
   UseGuards,
 } from '@nestjs/common';
 
->>>>>>> 78802451
 import { RegisterDto } from './dto/register.dto';
 import { UsersService } from './users.service';
 
@@ -26,8 +22,6 @@
   @Post('register')
   register(@Body() registerDto: RegisterDto) {
     return this.usersService.register(registerDto);
-<<<<<<< HEAD
-=======
   }
 
   @Get(['@me', 'me'])
@@ -40,6 +34,5 @@
   @UseGuards(JwtAccessTokenGuard)
   async getUserById(@Param('id') id: string) {
     return await this.usersService.findOne({ id });
->>>>>>> 78802451
   }
 }